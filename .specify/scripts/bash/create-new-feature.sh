--- conflicted
+++ resolved
@@ -4,10 +4,7 @@
 
 JSON_MODE=false
 SHORT_NAME=""
-<<<<<<< HEAD
-=======
 BRANCH_NUMBER=""
->>>>>>> e23d3921
 ARGS=()
 i=1
 while [ $i -le $# ]; do
@@ -30,43 +27,19 @@
             fi
             SHORT_NAME="$next_arg"
             ;;
-<<<<<<< HEAD
         --help|-h) 
             echo "Usage: $0 [--json] [--short-name <name>] <feature_description>"
-=======
-        --number)
-            if [ $((i + 1)) -gt $# ]; then
-                echo 'Error: --number requires a value' >&2
-                exit 1
-            fi
-            i=$((i + 1))
-            next_arg="${!i}"
-            if [[ "$next_arg" == --* ]]; then
-                echo 'Error: --number requires a value' >&2
-                exit 1
-            fi
-            BRANCH_NUMBER="$next_arg"
-            ;;
-        --help|-h) 
-            echo "Usage: $0 [--json] [--short-name <name>] [--number N] <feature_description>"
->>>>>>> e23d3921
             echo ""
             echo "Options:"
             echo "  --json              Output in JSON format"
             echo "  --short-name <name> Provide a custom short name (2-4 words) for the branch"
-<<<<<<< HEAD
-=======
             echo "  --number N          Specify branch number manually (overrides auto-detection)"
->>>>>>> e23d3921
             echo "  --help, -h          Show this help message"
             echo ""
             echo "Examples:"
             echo "  $0 'Add user authentication system' --short-name 'user-auth'"
-<<<<<<< HEAD
             echo "  $0 'Implement OAuth2 integration for API'"
-=======
             echo "  $0 'Implement OAuth2 integration for API' --number 5"
->>>>>>> e23d3921
             exit 0
             ;;
         *) 
@@ -78,11 +51,8 @@
 
 FEATURE_DESCRIPTION="${ARGS[*]}"
 if [ -z "$FEATURE_DESCRIPTION" ]; then
-<<<<<<< HEAD
     echo "Usage: $0 [--json] [--short-name <name>] <feature_description>" >&2
-=======
     echo "Usage: $0 [--json] [--short-name <name>] [--number N] <feature_description>" >&2
->>>>>>> e23d3921
     exit 1
 fi
 
@@ -232,7 +202,6 @@
 FEATURE_NUM=$(printf "%03d" "$BRANCH_NUMBER")
 BRANCH_NAME="${FEATURE_NUM}-${BRANCH_SUFFIX}"
 
-<<<<<<< HEAD
 # Function to generate branch name with stop word filtering and length filtering
 generate_branch_name() {
     local description="$1"
@@ -291,8 +260,6 @@
 
 BRANCH_NAME="${FEATURE_NUM}-${BRANCH_SUFFIX}"
 
-=======
->>>>>>> e23d3921
 # GitHub enforces a 244-byte limit on branch names
 # Validate and truncate if necessary
 MAX_BRANCH_LENGTH=244
